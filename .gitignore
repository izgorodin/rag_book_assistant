# Logs
*.log

# Python
__pycache__/
*.py[cod]
*$py.class
*.so
.Python
build/
develop-eggs/
dist/
downloads/
eggs/
.eggs/
lib/
lib64/
parts/
sdist/
var/
wheels/
*.egg-info/
.installed.cfg
*.egg

# Virtual Environment
venv/
ENV/
rag_venv/
.env

# IDE
.idea/
.vscode/
*.swp
*.swo

# OS
.DS_Store

# Data  
data/
<<<<<<< HEAD
uploads/
=======
uploads/

# Firebase
firebase-credentials.json
set_env.sh
>>>>>>> 5f2688c0
<|MERGE_RESOLUTION|>--- conflicted
+++ resolved
@@ -40,12 +40,4 @@
 
 # Data  
 data/
-<<<<<<< HEAD
-uploads/
-=======
-uploads/
-
-# Firebase
-firebase-credentials.json
-set_env.sh
->>>>>>> 5f2688c0
+uploads/