--- conflicted
+++ resolved
@@ -10,12 +10,9 @@
     environment:
       - OPENAI_API_KEY=${OPENAI_API_KEY}
       - PINECONE_API_KEY=${PINECONE_API_KEY}
-<<<<<<< HEAD
       - FIREBASE_CREDENTIALS_PATH=${FIREBASE_CREDENTIALS_PATH}
       - FIREBASE_STORAGE_BUCKET=${FIREBASE_STORAGE_BUCKET}
-=======
-      - FIREBASE_CREDENTIALS=${FIREBASE_CREDENTIALS}
->>>>>>> d41b2d18
+
     volumes:
       - ./data:/app/data
       - ./uploads:/app/uploads
