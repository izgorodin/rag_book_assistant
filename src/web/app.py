from fastapi import FastAPI, File, UploadFile, HTTPException, Depends, Form, Query
from fastapi.responses import JSONResponse
from fastapi.staticfiles import StaticFiles
from fastapi.templating import Jinja2Templates
from fastapi.security import HTTPBasic, HTTPBasicCredentials
from starlette.middleware.sessions import SessionMiddleware
from starlette.requests import Request
from starlette.responses import RedirectResponse
import os
from typing import Optional

import uvicorn
from src.cli import BookAssistant
from src.utils.logger import get_main_logger, get_rag_logger
from src.file_processor import FileProcessor
from src.config import FLASK_SECRET_KEY
from src.web.websocket import WebSocketManager
from fastapi import WebSocket
from fastapi import WebSocketDisconnect
from fastapi import Depends, status
from fastapi.security import OAuth2PasswordBearer
from fastapi.middleware.cors import CORSMiddleware
from .auth.middleware import AuthMiddleware
import aiofiles
import traceback
import uuid
from src.services.firebase_storage import FirebaseStorageService

# Initialize loggers
logger = get_main_logger()
rag_logger = get_rag_logger()

# Initialize Firebase storage service if credentials are available
storage_service = None
credentials_path = os.getenv('FIREBASE_CREDENTIALS_PATH')
if credentials_path and os.path.exists(credentials_path):
    try:
        storage_service = FirebaseStorageService()
        logger.info("Firebase storage service initialized successfully")
    except Exception as e:
        logger.warning(f"Failed to initialize Firebase storage: {e}")
else:
    logger.warning("Firebase credentials not found, running without Firebase storage")

# Initialize FastAPI app
app = FastAPI(title="Book Assistant API")
app.auth_required = True  # Флаг для управления аутентификацией

# Configure static files and templates
app.mount("/static", StaticFiles(directory="src/web/static"), name="static")
templates = Jinja2Templates(directory="src/web/templates")

# Initialize WebSocket manager
ws_manager = WebSocketManager()

# Configure upload settings
UPLOAD_FOLDER = os.path.join(os.path.dirname(__file__), '..', '..', 'uploads')
os.makedirs(UPLOAD_FOLDER, exist_ok=True)
ALLOWED_EXTENSIONS = {'txt', 'pdf', 'doc', 'docx', 'odt'}

# Configure authentication
security = HTTPBasic()
USERS = {
    'admin': os.environ.get('ADMIN_PASSWORD', 'admin1q2w3e'),
    'tester1': os.environ.get('TESTER_PASSWORD', '41dsf3qw7sDa')
}

# Initialize services
assistant = BookAssistant(progress_callback=ws_manager.emit_progress)
file_processor = FileProcessor()
book_data = None

async def get_current_user(credentials: HTTPBasicCredentials = Depends(security)):
    if credentials.username in USERS and USERS[credentials.username] == credentials.password:
        return credentials.username
    raise HTTPException(
        status_code=401,
        detail="Invalid credentials",
        headers={"WWW-Authenticate": "Basic"},
    )

def allowed_file(filename: str) -> bool:
    return '.' in filename and filename.rsplit('.', 1)[1].lower() in ALLOWED_EXTENSIONS

# Добавим функцию для работы с url в шаблонах
def url_for(request: Request, name: str, **path_params):
    return request.url_for(name, **path_params)

@app.get("/")
async def index(request: Request, user: str = Depends(get_current_user)):
    return templates.TemplateResponse(
        "index.html", 
        {
            "request": request,
            "url_for": lambda name, **path_params: request.url_for(name, **path_params)
        }
    )

def get_storage_service():
    return storage_service

@app.post("/upload")
async def upload_file(
    file: UploadFile = File(...),
    user: str = Depends(get_current_user),
    storage_service: FirebaseStorageService = Depends(get_storage_service)
):
    temp_files = []
    try:
        logger.info("Upload started", extra={
            "user": user,
            "uploaded_file": file.filename,
            "content_type": file.content_type,
            "file_size": file.size
        })
        
        if not allowed_file(file.filename):
            logger.warning("Invalid file type rejected", extra={
                "user": user,
                "uploaded_file": file.filename,
                "allowed_extensions": list(ALLOWED_EXTENSIONS)
            })
            raise HTTPException(
                status_code=400,
                detail=f"Invalid file type. Allowed extensions: {', '.join(ALLOWED_EXTENSIONS)}"
            )
        
        # Сохраняем временный файл
        filename = file.filename
        file_path = os.path.join(UPLOAD_FOLDER, filename)
        temp_files.append(file_path)
        
        async with aiofiles.open(file_path, 'wb') as out_file:
            content = await file.read()
            await out_file.write(content)
            
        logger.info("File saved", extra={
            "user": user,
            "file_location": file_path,
            "file_size": len(content)
        })
        
        # Upload to Firebase only if storage service is available
        storage_url = None
        if storage_service:
            try:
                storage_url = await storage_service.upload_file(file_path, user)
            except Exception as e:
                logger.warning(f"Firebase upload failed: {e}")
                # Continue without Firebase storage
        
        # Обработка книги
        try:
            book_data = assistant.load_and_process_book(file_path)
            app.state.book_data = book_data
            
            response_data = {
                "status": "success",
                "message": "File processed successfully",
                "chunks_count": len(book_data.get_chunks())
            }
            if storage_url:
                response_data["storage_url"] = storage_url
                
            return JSONResponse(response_data)
            
        except Exception as e:
            logger.error("Book processing error", extra={
                "user": user,
                "error": str(e)
            })
            app.state.book_data = None
            raise
            
    except Exception as e:
        # В случае ошибки тоже удаляем временный файл
        if temp_files and os.path.exists(temp_files[0]):
            os.remove(temp_files[0])
            logger.info("Temporary file removed after error", extra={
                "file_location": temp_files[0]
            })
        raise

@app.get("/ask")
async def ask_question(
    question: str,
    user: str = Depends(get_current_user)
):
    # Получаем book_data из состояния приложения
    book_data = getattr(app.state, 'book_data', None)
    
    if not book_data:
        logger.error("No book data loaded")
        raise HTTPException(
            status_code=400,
            detail="No book data loaded"
        )
    
    try:
        logger.info(f"Processing question: {question}")
        answer = assistant.answer_question(question, book_data)
        return {"answer": answer}
        
    except Exception as e:
        logger.error(f"Error processing question: {str(e)}")
        raise HTTPException(status_code=500, detail=str(e))

@app.get("/check_book_loaded")
async def check_book_loaded(user: str = Depends(get_current_user)):
    book_data = getattr(app.state, 'book_data', None)
    return JSONResponse({'book_loaded': book_data is not None})

# WebSocket endpoint
@app.websocket("/ws")
async def websocket_endpoint(websocket: WebSocket):
    await ws_manager.connect(websocket)  # Используем WebSocketManager
    try:
        while True:
            data = await websocket.receive_text()
    except WebSocketDisconnect:
        await ws_manager.disconnect(websocket)
    except Exception as e:
        logger.error(f"WebSocket error: {str(e)}")
        await ws_manager.disconnect(websocket)

@app.get("/login")
async def login_page(request: Request):
    return templates.TemplateResponse("login.html", {"request": request})

@app.post("/login")
async def login(
    request: Request,
    username: str = Form(...),
    password: str = Form(...)
):
    if username in USERS and USERS[username] == password:
        # Устанавливаем сессию
        request.session["user"] = username
        return RedirectResponse(url="/", status_code=302)
    
    return templates.TemplateResponse(
        "login.html",
        {"request": request, "error": "Invalid credentials"},
        status_code=401
    )

# Добавляем сессии (пере auth middleware!)
app.add_middleware(
    SessionMiddleware,
    secret_key=os.environ.get('SESSION_SECRET_KEY', FLASK_SECRET_KEY),
    session_cookie="session",
    max_age=3600  # 1 hour
)

# Конфигурация CORS
app.add_middleware(
    CORSMiddleware,
<<<<<<< HEAD
    allow_origins=["*"],  # В продакшене замените на конкретные домены
    allow_credentials=True,
    allow_methods=["*"],
    allow_headers=["*"],
=======
    allow_origins=["*"],  # В продакшене укажите конкретные домены
    allow_credentials=True,
    allow_methods=["*"],
    allow_headers=["*"],
    allow_websockets=True  # Добавьте это
>>>>>>> 1ae4d823
)

# Добавляем middleware аутентификации с публичными путями
app.add_middleware(
    AuthMiddleware,
    public_paths=[
        "/login",
        "/static",
        "/docs",
        "/openapi.json",
        "/health",
        "/",  # Временно оставляем корневой путь публичным
        "/ws"  # WebSocket тоже публичный
    ]
)

@app.get("/")
async def home():
    return {"message": "Welcome to RAG Book Assistant"}

@app.get("/health")
async def health_check():
    return {"status": "healthy"}

if __name__ == "__main__":
    # Получаем порт из переменной окружения или используем значение по уолчанию
    PORT = int(os.getenv("PORT", 8080))
    logger.info(f"Starting server on port {PORT}")
    uvicorn.run("app:app", host="0.0.0.0", port=PORT, reload=True)<|MERGE_RESOLUTION|>--- conflicted
+++ resolved
@@ -255,18 +255,11 @@
 # Конфигурация CORS
 app.add_middleware(
     CORSMiddleware,
-<<<<<<< HEAD
-    allow_origins=["*"],  # В продакшене замените на конкретные домены
-    allow_credentials=True,
-    allow_methods=["*"],
-    allow_headers=["*"],
-=======
     allow_origins=["*"],  # В продакшене укажите конкретные домены
     allow_credentials=True,
     allow_methods=["*"],
     allow_headers=["*"],
     allow_websockets=True  # Добавьте это
->>>>>>> 1ae4d823
 )
 
 # Добавляем middleware аутентификации с публичными путями
